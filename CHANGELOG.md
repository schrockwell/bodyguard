# Changelog

### Legend

* **Fix:** no API change; fixing code to intended behavior
* **Addition:** addition to API
* **Deprecation:** addition to API; old behavior maintained with deprecation warning
* **Change:** breaking change to API

<<<<<<< HEAD
## v2.4.0 - 2019-08-04
=======
# Bodyguard Changelog

## Unreleased
* **Fix:** get default_error configuration at runtime

## v2.4.0
>>>>>>> 601bdc12

* **Addition:** Adding ability to specify `{module, function}` for plug's value getters
* **Addition:** Adding default config options for Authorize plug

## v2.3.0 - 2019-07-26

* **Addition:** Adding ability to specify function for plug's `:params` option
* **Addition:** Adding `:default_error` config option (defaults to `:unauthorized`)
* **Fix:** Conforming to `init/1` return typespec for older versions of Plug

## v2.2.4 - 2019-07-15

* **Fix:** #58 Replacing deprecated Phoenix render function

## v2.2.3 - 2018-11-21

* **Fix:** Adding support for Ecto 3 queries

## v2.2.2 - 2018-01-28

* **Fix:** Fixing typespecs #43

## v2.2.1 - 2017-12-20

* **Addition:** Adding ability to specify function for plug's `:action` option f4033852a8ad2bbd48c54766086d7dd2e8dae8f8

## v2.2.0 - 2017-11-26

* **Deprecation:** Moving user-specified options to explicit `opts` argument #40

## v2.1.2 - 2017-08-05

* **Deprecation:** Deprecating `use Bodyguard.Policy` and `use Bodyguard.Schema` in favor of straight `defdelegate` dc56221fedfa071f97fba760ff84e591349518e0

## v2.1.1 - 2017-07-26

* **Fix:** Fixing typespecs #35

## v2.1.0 - 2017-07-22

* **Addition:** Allowing boolean results from `authorize/3` callbacks #32

## v2.0.1 - 2017-07-05

* **Fix:** Fixing handling of plug's `:user` option #28

## v2.0.0 - 2017-06-30

* **Change:** Using new context-based API<|MERGE_RESOLUTION|>--- conflicted
+++ resolved
@@ -7,16 +7,10 @@
 * **Deprecation:** addition to API; old behavior maintained with deprecation warning
 * **Change:** breaking change to API
 
-<<<<<<< HEAD
-## v2.4.0 - 2019-08-04
-=======
-# Bodyguard Changelog
-
 ## Unreleased
 * **Fix:** get default_error configuration at runtime
 
-## v2.4.0
->>>>>>> 601bdc12
+## v2.4.0 - 2019-08-04
 
 * **Addition:** Adding ability to specify `{module, function}` for plug's value getters
 * **Addition:** Adding default config options for Authorize plug
