defmodule SchemaTest do
  use ExUnit.Case, async: false

  import ExUnit.CaptureLog

  defmodule MySchema do
    use Bodyguard.Schema
    defstruct []

    def scope(_query, _user, _params) do
      :scoped_query
    end
  end

  defmodule MyOtherSchema do
    use Bodyguard.Schema, scope_with: MyOtherSchema.Query
  end

  defmodule MyWeirdSchema do
    @behaviour Bodyguard.Schema

    def scope(_query, _user, _params) do
      :weird_scoped_query
    end
  end

  defmodule MyOtherSchema.Query do
    def scope(_query, _user, _params) do
      :other_scoped_query
    end
  end

  test "scoping using helpers" do
    assert :scoped_query == Bodyguard.scope(MySchema, :user, param: :value)
    assert :scoped_query == Bodyguard.scope([%MySchema{}], :user, param: :value)

    assert :scoped_query ==
             Bodyguard.scope(
               %{__struct__: Ecto.Query, from: {"my_schemas", MySchema}},
               :user,
               param: :value
             )

    assert_raise ArgumentError, fn -> Bodyguard.scope("fail", :user, param: :value) end
  end

  test "scoping using callback directly" do
    assert :scoped_query == MySchema.scope(MySchema, :user, param: :value)
  end

  test "scoping using an external module with the old syntax" do
    assert :other_scoped_query == Bodyguard.scope(MyOtherSchema, :user)
  end

  test "scoping using an external module as an option" do
    # Old syntax
    assert capture_log(fn ->
             assert :weird_scoped_query ==
                      Bodyguard.scope(MySchema, :user, schema: MyWeirdSchema)
           end) =~ "DEPRECATION WARNING"

    # New syntax
    assert :weird_scoped_query ==
             Bodyguard.scope(MySchema, :user, "params", schema: MyWeirdSchema)
<<<<<<< HEAD

    # Make sure a non-queryable is overrridden
    assert :weird_scoped_query == Bodyguard.scope("non-queryable", :user, schema: MyWeirdSchema)

=======

    assert capture_log(fn ->
             # Make sure a non-queryable is overrridden
             assert :weird_scoped_query ==
                      Bodyguard.scope("non-queryable", :user, schema: MyWeirdSchema)
           end) =~ "DEPRECATION WARNING"

>>>>>>> f8a4c27f
    assert :weird_scoped_query ==
             Bodyguard.scope("non-queryable", :user, "params", schema: MyWeirdSchema)
  end
end<|MERGE_RESOLUTION|>--- conflicted
+++ resolved
@@ -62,12 +62,6 @@
     # New syntax
     assert :weird_scoped_query ==
              Bodyguard.scope(MySchema, :user, "params", schema: MyWeirdSchema)
-<<<<<<< HEAD
-
-    # Make sure a non-queryable is overrridden
-    assert :weird_scoped_query == Bodyguard.scope("non-queryable", :user, schema: MyWeirdSchema)
-
-=======
 
     assert capture_log(fn ->
              # Make sure a non-queryable is overrridden
@@ -75,7 +69,6 @@
                       Bodyguard.scope("non-queryable", :user, schema: MyWeirdSchema)
            end) =~ "DEPRECATION WARNING"
 
->>>>>>> f8a4c27f
     assert :weird_scoped_query ==
              Bodyguard.scope("non-queryable", :user, "params", schema: MyWeirdSchema)
   end
